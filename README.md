--- conflicted
+++ resolved
@@ -23,11 +23,11 @@
 fraudforge generate \
   --records 1000 \
   --age-dist "A18_25:0.3,A26_35:0.3,A36_50:0.25,A50_PLUS:0.15" \
-<<<<<<< HEAD
+
   --fraud-type-dist "CARD_NOT_PRESENT:0.5,ACCOUNT_TAKEOVER:0.2,CARD_PRESENT_CLONED:0.3" \
-=======
+
   --fraud-type-dist "CARD_NOT_PRESENT:0.7,ACCOUNT_TAKEOVER:0.3" \
->>>>>>> c7947c39
+
   --fraud-rate 0.03 \
   --causal-fraud \
   --causal-fraud-rate 0.01 \
@@ -38,7 +38,7 @@
 The command creates `transactions.csv.gz` and `metadata.json` under `./out` and prints metadata to
 stdout in JSON form.
 
-<<<<<<< HEAD
+
 ## Configuration reference
 
 - **Distributions** (`*_dist` fields) accept comma-separated `KEY:WEIGHT` pairs on the CLI and
@@ -116,8 +116,8 @@
 experiment with richer fraud type mixes (regular and causal), causal scenarios, dirty data options,
 or synthesizer integrations.
 
-=======
->>>>>>> c7947c39
+
+
 ## Development
 
 Install development dependencies and run the quality checks:
